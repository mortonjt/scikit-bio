--- conflicted
+++ resolved
@@ -21,15 +21,9 @@
 from scipy.stats import pearsonr
 from future.builtins import zip
 
-<<<<<<< HEAD
-from skbio import DistanceMatrix
+from skbio.stats.distance import DistanceMatrix
 from skbio.io import RecordError
 from skbio.io.util import open_file
-=======
-from skbio.stats.distance import DistanceMatrix
-from skbio.util import RecordError
-from skbio.util.io import open_file
->>>>>>> 99e159bd
 from ._exception import (NoLengthError, DuplicateNodeError, NoParentError,
                          MissingNodeError, TreeError)
 
