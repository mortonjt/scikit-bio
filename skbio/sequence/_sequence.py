--- conflicted
+++ resolved
@@ -854,7 +854,11 @@
                                   map(_polish_interval, intervals)))
             seq = np.concatenate(
                         list(_slices_from_iter(self._bytes, _indexable)))
-            return self._to(sequence=seq, interval_metadata={indexable:[]})
+            return self._constructor(
+                sequence=seq,
+                metadata=self.metadata,
+                interval_metadata={indexable:[]})
+
         elif (not isinstance(indexable, np.ndarray) and
              ((not isinstance(indexable, str)) and
               hasattr(indexable, '__iter__'))):
@@ -873,16 +877,6 @@
                         list(_slices_from_iter(self._bytes, indexable)))
                     index = _as_slice_if_single_index(indexable)
 
-<<<<<<< HEAD
-                    positional_metadata = None
-                    if self.has_positional_metadata():
-                        pos_md_slices = list(_slices_from_iter(
-                                             self.positional_metadata, index))
-                        positional_metadata = pd.concat(pos_md_slices)
-                    # TODO: need a slice interval metadata method
-                    return self._to(sequence=seq,
-                                    positional_metadata=positional_metadata)
-=======
                     pos_md_slices = list(_slices_from_iter(
                                          self.positional_metadata, index))
                     positional_metadata = pd.concat(pos_md_slices)
@@ -891,7 +885,7 @@
                         sequence=seq,
                         metadata=self.metadata,
                         positional_metadata=positional_metadata)
->>>>>>> f9016283
+
         elif (isinstance(indexable, str) or
                 isinstance(indexable, bool)):
             raise IndexError("Cannot index with %s type: %r" %
@@ -912,15 +906,10 @@
         seq = self._bytes[indexable]
         positional_metadata = self._slice_positional_metadata(indexable)
 
-<<<<<<< HEAD
-        # TODO: need a slice interval metadata method
-        return self._to(sequence=seq, positional_metadata=positional_metadata)
-=======
         return self._constructor(
             sequence=seq,
             metadata=self.metadata,
             positional_metadata=positional_metadata)
->>>>>>> f9016283
 
     def _slice_interval_metadata(self, indexable):
         # Slices both intervals and features
@@ -2164,60 +2153,6 @@
             if len(r) >= min_length:
                 yield r
 
-<<<<<<< HEAD
-    def _to(self, sequence=None, metadata=None, positional_metadata=None,
-            interval_metadata=None):
-        """Return a copy of this sequence.
-
-        Returns a copy of this sequence, optionally with updated attributes
-        specified as keyword arguments.
-
-        Arguments are the same as those passed to the ``Sequence`` constructor.
-        The returned copy will have its attributes updated based on the
-        arguments. If an attribute is missing, the copy will keep the same
-        attribute as this sequence. Valid attribute names are `'sequence'`,
-        `'metadata'`, and `'positional_metadata'`. Default behavior is to
-        return a copy of this sequence without changing any attributes.
-
-        Parameters
-        ----------
-        sequence : optional
-        metadata : optional
-        positional_metadata : optional
-
-        Returns
-        -------
-        Sequence
-            Copy of this sequence, optionally with updated attributes based on
-            arguments. Will be the same type as this sequence (`self`).
-
-        Notes
-        -----
-        By default, `metadata` and `positional_metadata` are shallow-copied and
-        the reference to `sequence` is used (without copying) for efficiency
-        since `sequence` is immutable. This differs from the behavior of
-        `Sequence.copy`, which will actually copy `sequence`.
-
-        This method is the preferred way of creating new instances from an
-        existing sequence, instead of calling ``self.__class__(...)``, as the
-        latter can be error-prone (e.g., it's easy to forget to propagate
-        attributes to the new instance).
-
-        """
-        if sequence is None:
-            sequence = self._bytes
-        if metadata is None and self.has_metadata():
-            metadata = self._metadata
-        if positional_metadata is None and self.has_positional_metadata():
-            positional_metadata = self._positional_metadata
-        if interval_metadata is None and self.has_interval_metadata():
-            interval_metadata = self.interval_metadata.features
-        return self._constructor(sequence=sequence, metadata=metadata,
-                                 positional_metadata=positional_metadata,
-                                 interval_metadata=interval_metadata)
-
-=======
->>>>>>> f9016283
     def _constructor(self, **kwargs):
         return self.__class__(**kwargs)
 
