# ----------------------------------------------------------------------------
# Copyright (c) 2013--, scikit-bio development team.
#
# Distributed under the terms of the Modified BSD License.
#
# The full license is in the file COPYING.txt, distributed with this software.
# ----------------------------------------------------------------------------

import skbio
from skbio.util._decorator import classproperty, overrides
from skbio.util._decorator import stable
from ._nucleotide_mixin import NucleotideMixin, _motifs as _parent_motifs
from ._grammared_sequence import GrammaredSequence, DisableSubclassingMeta


class DNA(GrammaredSequence, NucleotideMixin,
          metaclass=DisableSubclassingMeta):
    """Store DNA sequence data and optional associated metadata.

    Only characters in the IUPAC DNA character set [1]_ are supported.

    Parameters
    ----------
    sequence : str, Sequence, or 1D np.ndarray (np.uint8 or '\|S1')
        Characters representing the DNA sequence itself.
    metadata : dict, optional
        Arbitrary metadata which applies to the entire sequence.
    positional_metadata : Pandas DataFrame consumable, optional
        Arbitrary per-character metadata. For example, quality data from
        sequencing reads. Must be able to be passed directly to the Pandas
        DataFrame constructor.
    interval_metadata : dict of tuples
        Arbitrary metadata which applies to intervals within a sequence.  Each
        key is a hashable skbio.Feature object and each value is an iterable of
        tuples, which correspond to intervals where the Feature is present.
    lowercase : bool or str, optional
        If ``True``, lowercase sequence characters will be converted to
        uppercase characters in order to be valid IUPAC DNA characters. If
        ``False``, no characters will be converted. If a str, it will be
        treated as a key into the positional metadata of the object. All
        lowercase characters will be converted to uppercase, and a ``True``
        value will be stored in a boolean array in the positional metadata
        under the key.
    validate : bool, optional
        If ``True``, validation will be performed to ensure that all sequence
        characters are in the IUPAC DNA character set. If ``False``, validation
        will not be performed. Turning off validation will improve runtime
        performance. If invalid characters are present, however, there is
        **no guarantee that operations performed on the resulting object will
        work or behave as expected.** Only turn off validation if you are
        certain that the sequence characters are valid. To store sequence data
        that is not IUPAC-compliant, use ``Sequence``.

    Attributes
    ----------
    values
    metadata
    positional_metadata
    alphabet
    gap_chars
    default_gap_char
    nondegenerate_chars
    degenerate_chars
    degenerate_map
    complement_map

    See Also
    --------
    RNA
    GrammaredSequence

    Notes
    -----
    Subclassing is disabled for DNA, because subclassing makes
    it possible to change the alphabet, and certain methods rely on the
    IUPAC alphabet. If a custom sequence alphabet is needed, inherit directly
    from ``GrammaredSequence``.

    References
    ----------
    .. [1] Nomenclature for incompletely specified bases in nucleic acid
       sequences: recommendations 1984.
       Nucleic Acids Res. May 10, 1985; 13(9): 3021-3030.
       A Cornish-Bowden

    Examples
    --------
    >>> from skbio import DNA
    >>> DNA('ACCGAAT')
    DNA
    -----------------------------
    Stats:
        length: 7
        has gaps: False
        has degenerates: False
        has non-degenerates: True
        GC-content: 42.86%
    -----------------------------
    0 ACCGAAT

    Convert lowercase characters to uppercase:

    >>> DNA('AcCGaaT', lowercase=True)
    DNA
    -----------------------------
    Stats:
        length: 7
        has gaps: False
        has degenerates: False
        has non-degenerates: True
        GC-content: 42.86%
    -----------------------------
    0 ACCGAAT

    """

    @classproperty
    @overrides(NucleotideMixin)
    def complement_map(cls):
        comp_map = {
            'A': 'T', 'T': 'A', 'G': 'C', 'C': 'G', 'Y': 'R', 'R': 'Y',
            'S': 'S', 'W': 'W', 'K': 'M', 'M': 'K', 'B': 'V', 'D': 'H',
            'H': 'D', 'V': 'B', 'N': 'N'
        }

        comp_map.update({c: c for c in cls.gap_chars})
        return comp_map

    @classproperty
    @overrides(GrammaredSequence)
    def nondegenerate_chars(cls):
        return set("ACGT")

    @classproperty
    @overrides(GrammaredSequence)
    def degenerate_map(cls):
        return {
            "R": set("AG"), "Y": set("CT"), "M": set("AC"), "K": set("TG"),
            "W": set("AT"), "S": set("GC"), "B": set("CGT"), "D": set("AGT"),
            "H": set("ACT"), "V": set("ACG"), "N": set("ACGT")
        }

    @classproperty
    @overrides(GrammaredSequence)
    def default_gap_char(cls):
        return '-'

    @classproperty
    @overrides(GrammaredSequence)
    def gap_chars(cls):
        return set('-.')

    @property
    def _motifs(self):
        return _motifs

    @stable(as_of="0.4.0")
    def transcribe(self):
        """Transcribe DNA into RNA.

        DNA sequence is assumed to be the coding strand. Thymine (T) is
        replaced with uracil (U) in the transcribed sequence.

        Returns
        -------
        RNA
            Transcribed sequence.

        See Also
        --------
        translate
        translate_six_frames

        Notes
        -----
        DNA sequence's metadata and positional metadata are included in the
        transcribed RNA sequence.

        Examples
        --------
        Transcribe DNA into RNA:

        >>> from skbio import DNA
        >>> dna = DNA('TAACGTTA')
        >>> dna
        DNA
        -----------------------------
        Stats:
            length: 8
            has gaps: False
            has degenerates: False
            has non-degenerates: True
            GC-content: 25.00%
        -----------------------------
        0 TAACGTTA
        >>> dna.transcribe()
        RNA
        -----------------------------
        Stats:
            length: 8
            has gaps: False
            has degenerates: False
            has non-degenerates: True
            GC-content: 25.00%
        -----------------------------
        0 UAACGUUA

        """
        seq = self._string.replace(b'T', b'U')

<<<<<<< HEAD
        metadata = None
        if self.has_metadata():
            metadata = self.metadata

        positional_metadata, interval_metadata = None, None
        if self.has_positional_metadata():
            positional_metadata = self.positional_metadata
        if self.has_interval_metadata():
            interval_metadata = self.interval_metadata.features
        # turn off validation because `seq` is guaranteed to be valid
        return skbio.RNA(seq, metadata=metadata,
                         positional_metadata=positional_metadata,
                         interval_metadata=interval_metadata,
=======
        # turn off validation because `seq` is guaranteed to be valid
        return skbio.RNA(seq, metadata=self.metadata,
                         positional_metadata=self.positional_metadata,
>>>>>>> f9016283
                         validate=False)

    @stable(as_of="0.4.0")
    def translate(self, *args, **kwargs):
        """Translate DNA sequence into protein sequence.

        DNA sequence is assumed to be the coding strand. DNA sequence is first
        transcribed into RNA and then translated into protein.

        Parameters
        ----------
        args : tuple
            Positional arguments accepted by ``RNA.translate``.
        kwargs : dict
            Keyword arguments accepted by ``RNA.translate``.

        Returns
        -------
        Protein
            Translated sequence.

        See Also
        --------
        RNA.reverse_transcribe
        RNA.translate
        translate_six_frames
        transcribe

        Notes
        -----
        DNA sequence's metadata are included in the translated protein
        sequence. Positional metadata are not included.

        Examples
        --------
        Translate DNA into protein using NCBI's standard genetic code (table ID
        1, the default genetic code in scikit-bio):

        >>> from skbio import DNA
        >>> dna = DNA('ATGCCACTTTAA')
        >>> dna.translate()
        Protein
        -----------------------------
        Stats:
            length: 4
            has gaps: False
            has degenerates: False
            has non-degenerates: True
            has stops: True
        -----------------------------
        0 MPL*

        Translate the same DNA sequence using a different NCBI genetic code
        (table ID 3, the yeast mitochondrial code) and specify that translation
        must terminate at the first stop codon:

        >>> dna.translate(3, stop='require')
        Protein
        -----------------------------
        Stats:
            length: 3
            has gaps: False
            has degenerates: False
            has non-degenerates: True
            has stops: False
        -----------------------------
        0 MPT

        """
        return self.transcribe().translate(*args, **kwargs)

    @stable(as_of="0.4.0")
    def translate_six_frames(self, *args, **kwargs):
        """Translate DNA into protein using six possible reading frames.

        DNA sequence is assumed to be the coding strand. DNA sequence is first
        transcribed into RNA and then translated into protein. The six possible
        reading frames are:

        * 1 (forward)
        * 2 (forward)
        * 3 (forward)
        * -1 (reverse)
        * -2 (reverse)
        * -3 (reverse)

        Translated sequences are yielded in this order.

        Parameters
        ----------
        args : tuple
            Positional arguments accepted by ``RNA.translate_six_frames``.
        kwargs : dict
            Keyword arguments accepted by ``RNA.translate_six_frames``.

        Yields
        ------
        Protein
            Translated sequence in the current reading frame.

        See Also
        --------
        RNA.translate_six_frames
        translate
        transcribe

        Notes
        -----
        This method is faster than (and equivalent to) performing six
        independent translations using, for example:

        ``(seq.translate(reading_frame=rf)
        for rf in GeneticCode.reading_frames)``

        DNA sequence's metadata are included in each translated protein
        sequence. Positional metadata are not included.

        Examples
        --------
        Translate DNA into protein using the six possible reading frames and
        NCBI's standard genetic code (table ID 1, the default genetic code in
        scikit-bio):

        >>> from skbio import DNA
        >>> dna = DNA('ATGCCACTTTAA')
        >>> for protein in dna.translate_six_frames():
        ...     protein
        ...     print('')
        Protein
        -----------------------------
        Stats:
            length: 4
            has gaps: False
            has degenerates: False
            has non-degenerates: True
            has stops: True
        -----------------------------
        0 MPL*
        <BLANKLINE>
        Protein
        -----------------------------
        Stats:
            length: 3
            has gaps: False
            has degenerates: False
            has non-degenerates: True
            has stops: False
        -----------------------------
        0 CHF
        <BLANKLINE>
        Protein
        -----------------------------
        Stats:
            length: 3
            has gaps: False
            has degenerates: False
            has non-degenerates: True
            has stops: False
        -----------------------------
        0 ATL
        <BLANKLINE>
        Protein
        -----------------------------
        Stats:
            length: 4
            has gaps: False
            has degenerates: False
            has non-degenerates: True
            has stops: False
        -----------------------------
        0 LKWH
        <BLANKLINE>
        Protein
        -----------------------------
        Stats:
            length: 3
            has gaps: False
            has degenerates: False
            has non-degenerates: True
            has stops: True
        -----------------------------
        0 *SG
        <BLANKLINE>
        Protein
        -----------------------------
        Stats:
            length: 3
            has gaps: False
            has degenerates: False
            has non-degenerates: True
            has stops: False
        -----------------------------
        0 KVA
        <BLANKLINE>

        """
        return self.transcribe().translate_six_frames(*args, **kwargs)

    @overrides(GrammaredSequence)
    def _repr_stats(self):
        """Define custom statistics to display in the sequence's repr."""
        stats = super(DNA, self)._repr_stats()
        stats.append(('GC-content', '{:.2%}'.format(self.gc_content())))
        return stats


_motifs = _parent_motifs.copy()

# Leave this at the bottom
_motifs.interpolate(DNA, "find_motifs")<|MERGE_RESOLUTION|>--- conflicted
+++ resolved
@@ -208,25 +208,10 @@
         """
         seq = self._string.replace(b'T', b'U')
 
-<<<<<<< HEAD
-        metadata = None
-        if self.has_metadata():
-            metadata = self.metadata
-
-        positional_metadata, interval_metadata = None, None
-        if self.has_positional_metadata():
-            positional_metadata = self.positional_metadata
-        if self.has_interval_metadata():
-            interval_metadata = self.interval_metadata.features
-        # turn off validation because `seq` is guaranteed to be valid
-        return skbio.RNA(seq, metadata=metadata,
-                         positional_metadata=positional_metadata,
-                         interval_metadata=interval_metadata,
-=======
         # turn off validation because `seq` is guaranteed to be valid
         return skbio.RNA(seq, metadata=self.metadata,
                          positional_metadata=self.positional_metadata,
->>>>>>> f9016283
+                         interval_metadata=self.interval_metadata.features,
                          validate=False)
 
     @stable(as_of="0.4.0")
