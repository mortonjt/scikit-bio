--- conflicted
+++ resolved
@@ -12,10 +12,6 @@
 import pandas as pd
 
 from skbio.util._decorator import stable
-<<<<<<< HEAD
-from skbio.util._decorator import deprecated
-=======
->>>>>>> db8bc0b2
 
 
 class MetadataMixin(metaclass=abc.ABCMeta):
