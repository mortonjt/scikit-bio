# ----------------------------------------------------------------------------
# Copyright (c) 2013--, scikit-bio development team.
#
# Distributed under the terms of the Modified BSD License.
#
# The full license is in the file COPYING.txt, distributed with this software.
# ----------------------------------------------------------------------------

from __future__ import absolute_import, division, print_function
from future.builtins import map, range, zip
from six import StringIO

from unittest import TestCase, main
from functools import partial

from skbio import (Sequence, DNA, RNA, Protein, SequenceCollection, Alignment)
from skbio.io import FASTAFormatError, QUALFormatError
from skbio.io.fasta import (
    _fasta_sniffer, _fasta_to_generator, _fasta_to_biological_sequence,
    _fasta_to_dna_sequence, _fasta_to_rna_sequence, _fasta_to_protein_sequence,
    _fasta_to_sequence_collection, _fasta_to_alignment, _generator_to_fasta,
    _biological_sequence_to_fasta, _dna_sequence_to_fasta,
    _rna_sequence_to_fasta, _protein_sequence_to_fasta,
    _sequence_collection_to_fasta, _alignment_to_fasta)
from skbio.util import get_data_path


class SnifferTests(TestCase):
    def setUp(self):
        self.positive_fps = list(map(get_data_path, [
            'fasta_5_blanks_start_of_file',
            'fasta_5_ws_lines_start_of_file',
            'fasta_blanks_end_of_file',
            'fasta_ws_lines_end_of_file',
            'fasta_blank_lines_between_records',
            'fasta_3_seqs_defaults',
            'fasta_max_width_1',
            'fasta_single_bio_seq_non_defaults',
            'fasta_single_prot_seq_non_defaults',
            'fasta_3_seqs_non_defaults',
            'fasta_max_width_5',
            'fasta_single_dna_seq_defaults',
            'fasta_single_rna_seq_defaults',
            'fasta_description_newline_replacement_empty_str',
            'fasta_multi_seq',
            'fasta_single_dna_seq_non_defaults',
            'fasta_single_rna_seq_non_defaults',
            'fasta_description_newline_replacement_multi_char',
            'fasta_prot_seqs_odd_labels',
            'fasta_single_seq',
            'fasta_id_whitespace_replacement_empty_str',
            'fasta_sequence_collection_different_type',
            'fasta_id_whitespace_replacement_multi_char',
            'fasta_single_bio_seq_defaults',
            'fasta_single_prot_seq_defaults',
            'fasta_10_seqs',
            'fasta_invalid_after_10_seqs',
            'fasta_mixed_qual_scores'
        ]))

        self.negative_fps = list(map(get_data_path, [
            'empty',
            'whitespace_only',
            'fasta_invalid_missing_header',
            'fasta_invalid_blank_line_after_header',
            'fasta_invalid_blank_sequence',
            'fasta_invalid_blank_line_within_sequence',
            'fasta_invalid_whitespace_only_line_within_sequence',
            'fasta_invalid_whitespace_line_after_header',
            'fasta_invalid_missing_seq_data_first',
            'fasta_invalid_missing_seq_data_middle',
            'fasta_invalid_missing_seq_data_last',
            'fasta_invalid_legacy_format',
            'fasta_invalid_whitespace_only_sequence',
            'fasta_id_whitespace_replacement_none',
            'fasta_description_newline_replacement_none',
            'fasta_6_blanks_start_of_file',
            'fasta_6_ws_lines_start_of_file',
            'qual_2_seqs_defaults',
            'qual_3_seqs_defaults',
            'qual_3_seqs_defaults_desc_mismatch',
            'qual_3_seqs_defaults_extra',
            'qual_3_seqs_defaults_id_mismatch',
            'qual_3_seqs_defaults_length_mismatch',
            'qual_3_seqs_non_defaults',
            'qual_description_newline_replacement_empty_str',
            'qual_description_newline_replacement_multi_char',
            'qual_description_newline_replacement_none',
            'qual_id_whitespace_replacement_empty_str',
            'qual_id_whitespace_replacement_multi_char',
            'qual_id_whitespace_replacement_none',
            'qual_invalid_blank_line_within_seq',
            'qual_invalid_legacy_format',
            'qual_invalid_missing_header',
            'qual_invalid_missing_qual_scores_first',
            'qual_invalid_missing_qual_scores_last',
            'qual_invalid_missing_qual_scores_middle',
            'qual_invalid_whitespace_line_in_seq',
            'qual_invalid_blank_line_after_header',
            'qual_invalid_blank_sequence',
            'qual_invalid_whitespace_only_sequence',
            'qual_invalid_ws_line_after_header',
            'qual_invalid_qual_scores_float',
            'qual_invalid_qual_scores_string',
            'qual_max_width_1',
            'qual_max_width_5',
            'qual_multi_seq',
            'qual_multi_seq_roundtrip',
            'qual_prot_seqs_odd_labels',
            'qual_sequence_collection_different_type',
            'qual_single_bio_seq_non_defaults',
            'qual_single_dna_seq_non_defaults',
            'qual_single_prot_seq_non_defaults',
            'qual_single_rna_seq_non_defaults',
            'qual_single_seq',
            'qual_ws_lines_between_records',
            'qual_blank_lines_between_records',
            'qual_5_blanks_start_of_file',
            'qual_5_ws_lines_start_of_file',
            'qual_6_blanks_start_of_file',
            'qual_6_ws_lines_start_of_file',
            'qual_blanks_end_of_file',
            'qual_ws_lines_end_of_file'
        ]))

    def test_positives(self):
        for fp in self.positive_fps:
            self.assertEqual(_fasta_sniffer(fp), (True, {}))

    def test_negatives(self):
        for fp in self.negative_fps:
            self.assertEqual(_fasta_sniffer(fp), (False, {}))


class ReaderTests(TestCase):
    def setUp(self):
        # each structure stores the sequence generator results (expanded into a
        # list) that we expect to obtain from reading, matched with kwargs to
        # pass to the reader, and fasta and qual filepaths that should
        # deserialize into the expected generator results

        # empty file shouldn't yield sequences
        self.empty = ([], {}, list(map(get_data_path, ['empty',
                                                       'whitespace_only'])),
                      list(map(get_data_path, ['empty', 'whitespace_only'])))

        # single sequence
        self.single = (
            [Sequence(
                'ACGT-acgt.', metadata={'id': 'seq1', 'description': 'desc1'},
                positional_metadata={'quality': [10, 20, 30, 10, 0, 0, 0,
                                                 88888, 1, 3456]})],
            {},
            list(map(get_data_path, ['fasta_single_seq',
                                     'fasta_max_width_1'])),
            list(map(get_data_path, ['qual_single_seq', 'qual_max_width_1']))
        )

        # multiple sequences
        self.multi = (
            [Sequence(
                'ACGT-acgt.', metadata={'id': 'seq1', 'description': 'desc1'},
                positional_metadata={'quality': [10, 20, 30, 10, 0, 0, 0,
                                                 88888, 1, 3456]}),
             Sequence('A', metadata={'id': '_____seq__2_', 'description': ''},
                      positional_metadata={'quality': [42]}),
             Sequence(
                'AACGGuA', metadata={'id': '', 'description': 'desc3'},
                positional_metadata={'quality': [0, 0, 0, 0, 0, 0, 0]}),
             Sequence(
                'ACGTTGCAccGG',
                metadata={'id': '', 'description': ''},
                positional_metadata={'quality': [55, 10, 0, 999, 1, 1, 8, 775,
                                                 40, 10, 10, 0]}),
             Sequence('ACGUU',
                      metadata={'id': '', 'description': ''},
                      positional_metadata={'quality': [10, 9, 8, 7, 6]}),
             Sequence(
                 'pQqqqPPQQQ',
                 metadata={'id': 'proteinseq',
                           'description':
                               'detailed description \t\twith  new  lines'},
                 positional_metadata={'quality': [42, 42, 442, 442, 42, 42, 42,
                                                  42, 42, 43]})],
            {},
            list(map(get_data_path, ['fasta_multi_seq', 'fasta_max_width_5',
                                     'fasta_blank_lines_between_records',
                                     'fasta_ws_lines_between_records',
                                     'fasta_5_blanks_start_of_file',
                                     'fasta_5_ws_lines_start_of_file',
                                     'fasta_6_blanks_start_of_file',
                                     'fasta_6_ws_lines_start_of_file',
                                     'fasta_blanks_end_of_file',
                                     'fasta_ws_lines_end_of_file'])),
            list(map(get_data_path, ['qual_multi_seq', 'qual_max_width_5',
                                     'qual_blank_lines_between_records',
                                     'qual_ws_lines_between_records',
                                     'qual_5_blanks_start_of_file',
                                     'qual_5_ws_lines_start_of_file',
                                     'qual_6_blanks_start_of_file',
                                     'qual_6_ws_lines_start_of_file',
                                     'qual_blanks_end_of_file',
                                     'qual_ws_lines_end_of_file']))

        )

        # test constructor parameter, as well as odd labels (label only
        # containing whitespace, label description preceded by multiple spaces,
        # no id) and leading/trailing whitespace on sequence data. for qual
        # files, in addition to the odd labels, test leading/trailing
        # whitespace on qual scores, as well as strange number formatting.
        # also test that fasta and qual headers do not need to match
        # exactly, only that they need to match exactly after parsing (e.g.,
        # after stripping leading/trailing whitespace from descriptions)
        self.odd_labels_different_type = (
            [Protein('DEFQfp',
                     metadata={'id': '', 'description': ''},
                     positional_metadata={'quality': [0, 0, 1, 5, 44, 0]},
                     validate=False),
             Protein(
                 'SKBI', metadata={'id': '', 'description': 'skbio'},
                 positional_metadata={'quality': [1, 2, 33, 123456789]})],
            {'constructor': partial(Protein, validate=False)},
            list(map(get_data_path, ['fasta_prot_seqs_odd_labels'])),
            list(map(get_data_path, ['qual_prot_seqs_odd_labels']))
        )

        # sequences that can be loaded into a SequenceCollection or Alignment.
        # they are also a different type than Sequence in order to
        # exercise the constructor parameter
        self.sequence_collection_different_type = (
            [RNA('aUG',
                 metadata={'id': '', 'description': ''},
                 positional_metadata={'quality': [20, 20, 21]},
                 lowercase='introns'),
             RNA('AuC',
                 metadata={'id': 'rnaseq-1', 'description': 'rnaseq desc 1'},
                 positional_metadata={'quality': [10, 9, 10]},
                 lowercase='introns'),
             RNA('AUg',
                 metadata={'id': 'rnaseq-2', 'description': 'rnaseq desc 2'},
                 positional_metadata={'quality': [9, 99, 999]},
                 lowercase='introns')],
            {'constructor': partial(RNA, lowercase='introns')},
            list(map(get_data_path,
                     ['fasta_sequence_collection_different_type'])),
            list(map(get_data_path,
                     ['qual_sequence_collection_different_type']))
        )

        self.lowercase_seqs = (
            [DNA('TAcg',
                 metadata={'id': 'f-o-o', 'description': 'b_a_r'},
                 positional_metadata={'quality': [0, 1, 2, 3]},
                 lowercase='introns')],
            {'constructor': DNA, 'lowercase': 'introns'},
            list(map(get_data_path,
                     ['fasta_single_dna_seq_non_defaults'])),
            list(map(get_data_path,
                     ['qual_single_dna_seq_non_defaults']))
        )

        # store fasta filepath, kwargs, error type, and expected error message
        # for invalid input.
        #
        # note: there is some duplication in testing that fasta and qual
        # parsers raise expected errors. even though the parsers share the same
        # underlying logic, these tests are here as a safeguard in case the
        # code is refactored in the future such that fasta and qual have
        # different implementations (e.g., if qual is written in cython while
        # fasta remains in python)
        self.invalid_fps = list(map(lambda e: (get_data_path(e[0]),
                                               e[1], e[2], e[3]), [
            # fasta and qual missing header
            ('fasta_invalid_missing_header', {}, FASTAFormatError,
             'non-header.*1st'),
            ('fasta_3_seqs_defaults',
             {'qual': get_data_path('qual_invalid_missing_header')},
             QUALFormatError, 'non-header.*1st'),

            # fasta and qual with blank line within sequence
            ('fasta_invalid_blank_line_within_sequence', {}, FASTAFormatError,
             'whitespace-only'),
            ('fasta_3_seqs_defaults',
             {'qual': get_data_path('qual_invalid_blank_line_within_seq')},
             QUALFormatError, 'whitespace-only'),

            # fasta and qual with blank after header
            ('fasta_invalid_blank_sequence', {}, FASTAFormatError,
             'without sequence data'),
            ('fasta_3_seqs_defaults',
             {'qual': get_data_path('qual_invalid_blank_sequence')},
             QUALFormatError, 'without quality scores'),

            # fasta and qual with whitespace only sequence
            ('fasta_invalid_whitespace_only_sequence', {}, FASTAFormatError,
             'without sequence data'),
            ('fasta_3_seqs_defaults',
             {'qual': get_data_path('qual_invalid_whitespace_only_sequence')},
             QUALFormatError, 'without quality scores'),

            # fasta and qual with blank line within sequence
            ('fasta_invalid_blank_line_after_header', {}, FASTAFormatError,
             'whitespace-only'),
            ('fasta_3_seqs_defaults',
             {'qual': get_data_path('qual_invalid_blank_line_after_header')},
             QUALFormatError, 'whitespace-only'),

            # fasta and qual with whitespace-only line within sequence
            ('fasta_invalid_whitespace_only_line_within_sequence',
             {}, FASTAFormatError, 'whitespace-only'),
            ('fasta_3_seqs_defaults',
             {'qual': get_data_path('qual_invalid_whitespace_line_in_seq')},
             QUALFormatError, 'whitespace-only'),

            # fasta and qual with whitespace-only line after header
            ('fasta_invalid_whitespace_line_after_header',
             {}, FASTAFormatError, 'whitespace-only'),
            ('fasta_3_seqs_defaults',
             {'qual': get_data_path('qual_invalid_ws_line_after_header')},
             QUALFormatError, 'whitespace-only'),

            # fasta and qual missing record data (first record)
            ('fasta_invalid_missing_seq_data_first', {}, FASTAFormatError,
             'without sequence data'),
            ('fasta_3_seqs_defaults',
             {'qual': get_data_path('qual_invalid_missing_qual_scores_first')},
             QUALFormatError, 'without quality scores'),

            # fasta and qual missing record data (middle record)
            ('fasta_invalid_missing_seq_data_middle', {}, FASTAFormatError,
             'without sequence data'),
            ('fasta_3_seqs_defaults',
             {'qual':
              get_data_path('qual_invalid_missing_qual_scores_middle')},
             QUALFormatError, 'without quality scores'),

            # fasta and qual missing record data (last record)
            ('fasta_invalid_missing_seq_data_last', {}, FASTAFormatError,
             'without sequence data'),
            ('fasta_3_seqs_defaults',
             {'qual': get_data_path('qual_invalid_missing_qual_scores_last')},
             QUALFormatError, 'without quality scores'),

            # fasta and qual in legacy format (;)
            ('fasta_invalid_legacy_format', {}, FASTAFormatError,
             'non-header.*1st'),
            ('fasta_3_seqs_defaults',
             {'qual': get_data_path('qual_invalid_legacy_format')},
             QUALFormatError, 'non-header.*1st'),

            # qual file with an extra record
            ('fasta_3_seqs_defaults',
             {'qual': get_data_path('qual_3_seqs_defaults_extra')},
             FASTAFormatError, 'QUAL file has more'),

            # fasta file with an extra record
            ('fasta_3_seqs_defaults',
             {'qual': get_data_path('qual_2_seqs_defaults')},
             FASTAFormatError, 'FASTA file has more'),

            # id mismatch between fasta and qual
            ('fasta_3_seqs_defaults',
             {'qual': get_data_path('qual_3_seqs_defaults_id_mismatch')},
             FASTAFormatError,
             'IDs do not match.*\'s_e_q_2\' != \'s_e_q_42\''),

            # description mismatch between fasta and qual
            ('fasta_3_seqs_defaults',
             {'qual': get_data_path('qual_3_seqs_defaults_desc_mismatch')},
             FASTAFormatError,
             'Descriptions do not match.*\'desc 2\' != \'desc 42\''),

            # sequence and quality score length mismatch between fasta and qual
            ('fasta_3_seqs_defaults',
             {'qual': get_data_path('qual_3_seqs_defaults_length_mismatch')},
             ValueError,
             'Number of positional metadata values \(3\) must match the '
             'number of characters in the sequence \(4\)\.'),

            # invalid qual scores (string value can't be converted to integer)
            ('fasta_3_seqs_defaults',
             {'qual': get_data_path('qual_invalid_qual_scores_string')},
             QUALFormatError,
             'quality scores to integers:\n100 0 1a -42'),

            # invalid qual scores (float value can't be converted to integer)
            ('fasta_3_seqs_defaults',
             {'qual': get_data_path('qual_invalid_qual_scores_float')},
             QUALFormatError,
             'quality scores to integers:\n42    41.0 39 40'),

            # invalid qual scores (negative integer)
            ('fasta_3_seqs_defaults',
             {'qual': get_data_path('qual_invalid_qual_scores_negative')},
             QUALFormatError,
             'Quality scores must be greater than or equal to zero\.'),

            # misc. invalid files used elsewhere in the tests
            ('fasta_invalid_after_10_seqs', {}, FASTAFormatError,
             'without sequence data'),
            ('fasta_id_whitespace_replacement_none', {}, FASTAFormatError,
             'whitespace-only'),
            ('fasta_description_newline_replacement_none', {},
             FASTAFormatError, 'whitespace-only')
        ]))

    # extensive tests for fasta -> generator reader since it is used by all
    # other fasta -> object readers

    def test_fasta_to_generator_valid_files(self):
        test_cases = (self.empty, self.single, self.multi,
                      self.odd_labels_different_type,
                      self.sequence_collection_different_type,
                      self.lowercase_seqs)

        # Strategy:
        #   for each fasta file, read it without its corresponding qual file,
        #   and ensure observed vs. expected match, ignoring quality scores in
        #   expected. next, parse the current fasta file with each
        #   corresponding quality file and ensure that observed vs. expected
        #   match, this time taking quality scores into account. this
        #   sufficiently exercises parsing a standalone fasta file and paired
        #   fasta/qual files
        for exp, kwargs, fasta_fps, qual_fps in test_cases:
            for fasta_fp in fasta_fps:
                obs = list(_fasta_to_generator(fasta_fp, **kwargs))
                self.assertEqual(len(obs), len(exp))
                for o, e in zip(obs, exp):
<<<<<<< HEAD
                    # ignore positional metadata by creating a copy of the
                    # expected sequence without positional metadata
                    # TODO use Sequence.copy and setter when copy is
                    # implemented
                    e = e._to(positional_metadata=e.positional_metadata.drop(
                              'quality', 1))
=======
                    e = e.copy()
                    del e.positional_metadata
>>>>>>> d46c9529
                    self.assertEqual(o, e)

                for qual_fp in qual_fps:
                    obs = list(_fasta_to_generator(fasta_fp, qual=qual_fp,
                                                   **kwargs))

                    self.assertEqual(len(obs), len(exp))
                    for o, e in zip(obs, exp):
                        self.assertEqual(o, e)

    def test_fasta_to_generator_invalid_files(self):
        for fp, kwargs, error_type, error_msg_regex in self.invalid_fps:
            with self.assertRaisesRegexp(error_type, error_msg_regex):
                list(_fasta_to_generator(fp, **kwargs))

    # light testing of fasta -> object readers to ensure interface is present
    # and kwargs are passed through. extensive testing of underlying reader is
    # performed above

    def test_fasta_to_any_sequence(self):
        for constructor, reader_fn in ((Sequence,
                                        _fasta_to_biological_sequence),
                                       (partial(DNA, validate=False,
                                                lowercase='introns'),
                                        partial(_fasta_to_dna_sequence,
                                                validate=False,
                                                lowercase='introns')),
                                       (partial(RNA, validate=False,
                                                lowercase='introns'),
                                        partial(_fasta_to_rna_sequence,
                                                validate=False,
                                                lowercase='introns')),
                                       (partial(Protein, validate=False,
                                                lowercase='introns'),
                                        partial(_fasta_to_protein_sequence,
                                                validate=False,
                                                lowercase='introns'))):

            # empty file
            empty_fp = get_data_path('empty')
            with self.assertRaisesRegexp(ValueError, '1st sequence'):
                reader_fn(empty_fp)
            with self.assertRaisesRegexp(ValueError, '1st sequence'):
                reader_fn(empty_fp, qual=empty_fp)

            # the sequences in the following files don't necessarily make sense
            # for each of the sequence object types that they're read into
            # (e.g., reading a protein sequence into a dna sequence object).
            # however, for the purposes of testing the various
            # fasta -> sequence readers, this works out okay as it is valid to
            # construct a sequence object with invalid characters. we're
            # interested in testing the reading logic here, and don't care so
            # much about constructing semantically-meaningful/valid sequence
            # objects

            # file with only 1 seq, get first
            fasta_fps = list(map(get_data_path,
                                 ['fasta_single_seq', 'fasta_max_width_1']))
            for fasta_fp in fasta_fps:
                exp = constructor(
                    'ACGT-acgt.',
                    metadata={'id': 'seq1', 'description': 'desc1'})

                obs = reader_fn(fasta_fp)
<<<<<<< HEAD
                self.assertEqual(
                    obs,
                    exp._to(positional_metadata=exp.positional_metadata.drop(
                            'quality', 1)))
=======
                self.assertEqual(obs, exp)
>>>>>>> d46c9529

                exp.positional_metadata = {
                    'quality': [10, 20, 30, 10, 0, 0, 0, 88888, 1, 3456]}
                qual_fps = list(map(get_data_path,
                                    ['qual_single_seq', 'qual_max_width_1']))
                for qual_fp in qual_fps:
                    obs = reader_fn(fasta_fp, qual=qual_fp)
                    self.assertEqual(obs, exp)

            # file with multiple seqs
            fasta_fps = list(map(get_data_path,
                                 ['fasta_multi_seq', 'fasta_max_width_5']))
            qual_fps = list(map(get_data_path,
                                ['qual_multi_seq', 'qual_max_width_5']))
            for fasta_fp in fasta_fps:
                # get first
                exp = constructor(
                    'ACGT-acgt.',
                    metadata={'id': 'seq1', 'description': 'desc1'})

                obs = reader_fn(fasta_fp)
<<<<<<< HEAD
                self.assertEqual(
                    obs,
                    exp._to(positional_metadata=exp.positional_metadata.drop(
                            'quality', 1)))
=======
                self.assertEqual(obs, exp)
>>>>>>> d46c9529

                exp.positional_metadata = {
                    'quality': [10, 20, 30, 10, 0, 0, 0, 88888, 1, 3456]}
                for qual_fp in qual_fps:
                    obs = reader_fn(fasta_fp, qual=qual_fp)
                    self.assertEqual(obs, exp)

                # get middle
                exp = constructor('ACGTTGCAccGG',
                                  metadata={'id': '', 'description': ''})

                obs = reader_fn(fasta_fp, seq_num=4)
<<<<<<< HEAD
                self.assertEqual(
                    obs,
                    exp._to(positional_metadata=exp.positional_metadata.drop(
                            'quality', 1)))
=======
                self.assertEqual(obs, exp)
>>>>>>> d46c9529

                exp.positional_metadata = {
                    'quality': [55, 10, 0, 999, 1, 1, 8, 775, 40, 10, 10, 0]}
                for qual_fp in qual_fps:
                    obs = reader_fn(fasta_fp, seq_num=4, qual=qual_fp)
                    self.assertEqual(obs, exp)

                # get last
                exp = constructor(
                    'pQqqqPPQQQ',
                    metadata={'id': 'proteinseq',
                              'description':
                                  'detailed description \t\twith  new  lines'})

                obs = reader_fn(fasta_fp, seq_num=6)
<<<<<<< HEAD
                self.assertEqual(
                    obs,
                    exp._to(positional_metadata=exp.positional_metadata.drop(
                            'quality', 1)))
=======
                self.assertEqual(obs, exp)
>>>>>>> d46c9529

                exp.positional_metadata = {
                    'quality': [42, 42, 442, 442, 42, 42, 42, 42, 42, 43]}
                for qual_fp in qual_fps:
                    obs = reader_fn(fasta_fp, seq_num=6, qual=qual_fp)
                    self.assertEqual(obs, exp)

                # seq_num too large
                with self.assertRaisesRegexp(ValueError, '8th sequence'):
                    reader_fn(fasta_fp, seq_num=8)
                for qual_fp in qual_fps:
                    with self.assertRaisesRegexp(ValueError, '8th sequence'):
                        reader_fn(fasta_fp, seq_num=8, qual=qual_fp)

                # seq_num too small
                with self.assertRaisesRegexp(ValueError, '`seq_num`=0'):
                    reader_fn(fasta_fp, seq_num=0)
                for qual_fp in qual_fps:
                    with self.assertRaisesRegexp(ValueError, '`seq_num`=0'):
                        reader_fn(fasta_fp, seq_num=0, qual=qual_fp)

    def test_fasta_to_sequence_collection_and_alignment(self):
        test_cases = (self.empty, self.single,
                      self.sequence_collection_different_type,
                      self.lowercase_seqs)

        for constructor, reader_fn in ((SequenceCollection,
                                        _fasta_to_sequence_collection),
                                       (Alignment,
                                        _fasta_to_alignment)):
            # see comment in test_fasta_to_generator_valid_files (above) for
            # testing strategy
            for exp_list, kwargs, fasta_fps, qual_fps in test_cases:
                exp = constructor(exp_list)

                for fasta_fp in fasta_fps:
                    obs = reader_fn(fasta_fp, **kwargs)

                    self.assertEqual(len(obs), len(exp))
                    for o, e in zip(obs, exp):
<<<<<<< HEAD
                        self.assertEqual(
                            o,
                            e._to(
                                positional_metadata=e.positional_metadata.drop(
                                    'quality', 1)))
=======
                        e = e.copy()
                        del e.positional_metadata
                        self.assertEqual(o, e)
>>>>>>> d46c9529

                    for qual_fp in qual_fps:
                        obs = reader_fn(fasta_fp, qual=qual_fp, **kwargs)
                        self.assertEqual(obs, exp)


class WriterTests(TestCase):
    def setUp(self):
        self.bio_seq1 = Sequence(
            'ACGT-acgt.',
            metadata={'id': 'seq1', 'description': 'desc1'},
            positional_metadata={'quality': [10, 20, 30, 10, 0, 0, 0, 88888,
                                             1, 3456]})
        self.bio_seq2 = Sequence(
            'A',
            metadata={'id': ' \n  \nseq \t2 '},
            positional_metadata={'quality': [42]})
        self.bio_seq3 = Sequence(
            'AACGGuA',
            metadata={'description': 'desc3'},
            positional_metadata={'quality': [0, 0, 0, 0, 0, 0, 0]})
        self.dna_seq = DNA(
            'ACGTTGCAccGG',
            positional_metadata={'quality': [55, 10, 0, 999, 1, 1, 8, 775, 40,
                                             10, 10, 0]},
            lowercase='introns')
        self.rna_seq = RNA('ACGUU',
                           positional_metadata={'quality': [10, 9, 8, 7, 6]},
                           lowercase='introns')
        self.prot_seq = Protein(
            'pQqqqPPQQQ',
            metadata={'id': 'proteinseq',
                      'description': "\ndetailed\ndescription \t\twith "
                                     " new\n\nlines\n\n\n"},
            positional_metadata={'quality': [42, 42, 442, 442, 42, 42, 42, 42,
                                             42, 43]},
            lowercase='introns')

        seqs = [
            RNA('UuuU',
                metadata={'id': 's\te\tq\t1', 'description': 'desc\n1'},
                positional_metadata={'quality': [1234, 0, 0, 2]},
                lowercase='introns'),
            Sequence(
                'CATC',
                metadata={'id': 's\te\tq\t2', 'description': 'desc\n2'},
                positional_metadata={'quality': [1, 11, 111, 11112]}),
            Protein('sits',
                    metadata={'id': 's\te\tq\t3', 'description': 'desc\n3'},
                    positional_metadata={'quality': [12345, 678909, 999999,
                                                     4242424242]},
                    validate=False, lowercase='introns')
        ]
        self.seq_coll = SequenceCollection(seqs)
        self.align = Alignment(seqs)

        def empty_gen():
            raise StopIteration()
            yield

        def single_seq_gen():
            yield self.bio_seq1

        # generate sequences with descriptions containing newlines (to test
        # description_newline_replacement)
        def newline_description_gen():
            yield self.prot_seq
            yield DNA('AGGAGAATA',
                      metadata={'id': 'foo', 'description': '\n\n\n\n'},
                      positional_metadata={'quality': range(9)},
                      lowercase='introns')

        # generate sequences with ids containing whitespace (to test
        # id_whitespace_replacement)
        def whitespace_id_gen():
            yield self.bio_seq2
            yield RNA('UA', metadata={'id': '\n\t \t', 'description': 'a\nb'},
                      positional_metadata={'quality': [1000, 1]})

        # multiple sequences of mixed types, lengths, and metadata. lengths are
        # chosen to exercise various splitting cases when testing max_width,
        # including exercising the different splitting algorithms used for
        # sequence data vs. quality scores
        def multi_seq_gen():
            for seq in (self.bio_seq1, self.bio_seq2, self.bio_seq3,
                        self.dna_seq, self.rna_seq, self.prot_seq):
                yield seq

        def lowercase_multi_seq_gen():
            for seq in (self.dna_seq, self.rna_seq, self.prot_seq):
                yield seq

        # can be serialized if no qual file is provided, else it should raise
        # an error because one seq has qual scores and the other doesn't
        def mixed_qual_score_gen():
            missing_qual_seq = Sequence(
                'AAAAT', metadata={'id': 'da,dadadada',
                                   'description': '10 hours'})
            for seq in self.bio_seq1, missing_qual_seq:
                yield seq

        self.mixed_qual_score_gen = mixed_qual_score_gen()

        # store sequence generator to serialize, writer kwargs (if any), and
        # fasta and qual filepaths of expected results
        self.objs_fps = list(map(lambda e: (e[0], e[1], get_data_path(e[2]),
                                            get_data_path(e[3])), [
            (empty_gen(), {}, 'empty', 'empty'),
            (single_seq_gen(), {'lowercase': 'introns'}, 'fasta_single_seq',
             'qual_single_seq'),

            # no splitting of sequence or qual data across lines b/c max_width
            # is sufficiently large
            (single_seq_gen(), {'max_width': 32}, 'fasta_single_seq',
             'qual_single_seq'),

            # splitting algorithm for sequence and qual scores is different;
            # make sure individual qual scores aren't split across lines even
            # if they exceed max_width
            (single_seq_gen(), {'max_width': 1}, 'fasta_max_width_1',
             'qual_max_width_1'),

            (multi_seq_gen(), {'lowercase': 'introns'}, 'fasta_multi_seq',
             'qual_multi_seq'),
            (multi_seq_gen(), {'max_width': 5, 'lowercase': 'introns'},
             'fasta_max_width_5', 'qual_max_width_5'),
            (newline_description_gen(),
             {'description_newline_replacement': ':-)',
              'lowercase': 'introns'},
             'fasta_description_newline_replacement_multi_char',
             'qual_description_newline_replacement_multi_char'),
            (newline_description_gen(),
             {'description_newline_replacement': '',
              'lowercase': 'introns'},
             'fasta_description_newline_replacement_empty_str',
             'qual_description_newline_replacement_empty_str',),
            (newline_description_gen(),
             {'description_newline_replacement': None,
              'lowercase': 'introns'},
             'fasta_description_newline_replacement_none',
             'qual_description_newline_replacement_none'),
            (whitespace_id_gen(),
             {'id_whitespace_replacement': '>:o'},
             'fasta_id_whitespace_replacement_multi_char',
             'qual_id_whitespace_replacement_multi_char'),
            (whitespace_id_gen(),
             {'id_whitespace_replacement': ''},
             'fasta_id_whitespace_replacement_empty_str',
             'qual_id_whitespace_replacement_empty_str'),
            (whitespace_id_gen(),
             {'id_whitespace_replacement': None},
             'fasta_id_whitespace_replacement_none',
             'qual_id_whitespace_replacement_none'),
        ]))

        def blank_seq_gen():
            for seq in self.bio_seq1, Sequence(''):
                yield seq

        # generators or parameter combos that cannot be written in fasta
        # format, paired with kwargs (if any), error type, and expected error
        # message regexp
        self.invalid_objs = [
            (blank_seq_gen(), {}, ValueError, '2nd.*empty'),
            (single_seq_gen(),
             {'max_width': 0}, ValueError, 'max_width=0'),
            (multi_seq_gen(), {'id_whitespace_replacement': '-\n_'},
             ValueError, 'Newline character'),
            (multi_seq_gen(), {'description_newline_replacement': '-.-\n'},
             ValueError, 'Newline character'),
            (mixed_qual_score_gen(), {'qual': StringIO()}, ValueError,
             '2nd sequence.*does not have quality scores')
        ]

    # extensive tests for generator -> fasta writer since it is used by all
    # other object -> fasta writers

    def test_generator_to_fasta_no_qual(self):
        # test writing standalone fasta (i.e., without a qual file)
        for obj, kwargs, fp, _ in self.objs_fps:
            fh = StringIO()
            _generator_to_fasta(obj, fh, **kwargs)
            obs = fh.getvalue()
            fh.close()

            with open(fp, 'U') as fh:
                exp = fh.read()
            self.assertEqual(obs, exp)

    def test_generator_to_fasta_mixed_qual_scores(self):
        # test writing some sequences with qual scores and some without is
        # possible if no qual output file is specified
        fh = StringIO()
        _generator_to_fasta(self.mixed_qual_score_gen, fh)
        obs = fh.getvalue()
        fh.close()

        with open(get_data_path('fasta_mixed_qual_scores'), 'U') as fh:
            exp = fh.read()

        self.assertEqual(obs, exp)

    def test_generator_to_fasta_with_qual(self):
        # test writing fasta and qual files
        for obj, kwargs, fasta_fp, qual_fp in self.objs_fps:
            if qual_fp is not None:
                fasta_fh = StringIO()
                qual_fh = StringIO()
                _generator_to_fasta(obj, fasta_fh, qual=qual_fh, **kwargs)
                obs_fasta = fasta_fh.getvalue()
                obs_qual = qual_fh.getvalue()
                fasta_fh.close()
                qual_fh.close()

                with open(fasta_fp, 'U') as fh:
                    exp_fasta = fh.read()
                with open(qual_fp, 'U') as fh:
                    exp_qual = fh.read()

                self.assertEqual(obs_fasta, exp_fasta)
                self.assertEqual(obs_qual, exp_qual)

    def test_generator_to_fasta_invalid_input(self):
        for obj, kwargs, error_type, error_msg_regexp in self.invalid_objs:
            fh = StringIO()
            with self.assertRaisesRegexp(error_type, error_msg_regexp):
                _generator_to_fasta(obj, fh, **kwargs)
            fh.close()

    # light testing of object -> fasta writers to ensure interface is present
    # and kwargs are passed through. extensive testing of underlying writer is
    # performed above

    def test_any_sequence_to_fasta(self):
        # store writer function, sequence object to write, expected
        # fasta filepath for default parameters, expected fasta filepath for
        # non-defaults, and expected qual filepath for non-defaults
        id_ = 'f o o'
        desc = 'b\na\nr'
        test_data = (
            (_biological_sequence_to_fasta,
             Sequence('ACGT', metadata={'id': id_, 'description': desc},
                      positional_metadata={'quality': range(1, 5)}),
             ('fasta_single_bio_seq_defaults',
              'fasta_single_bio_seq_non_defaults',
              'qual_single_bio_seq_non_defaults')),
            (partial(_dna_sequence_to_fasta, lowercase='introns'),
             DNA('TAcg', metadata={'id': id_, 'description': desc},
                 positional_metadata={'quality': range(4)},
                 lowercase='introns'),
             ('fasta_single_dna_seq_defaults',
              'fasta_single_dna_seq_non_defaults',
              'qual_single_dna_seq_non_defaults')),
            (partial(_rna_sequence_to_fasta, lowercase='introns'),
             RNA('uaCG', metadata={'id': id_, 'description': desc},
                 positional_metadata={'quality': range(2, 6)},
                 lowercase='introns'),
             ('fasta_single_rna_seq_defaults',
              'fasta_single_rna_seq_non_defaults',
              'qual_single_rna_seq_non_defaults')),
            (partial(_protein_sequence_to_fasta, lowercase='introns'),
             Protein('PqQ', metadata={'id': id_, 'description': desc},
                     positional_metadata={'quality': [42, 41, 40]},
                     lowercase='introns'),
             ('fasta_single_prot_seq_defaults',
              'fasta_single_prot_seq_non_defaults',
              'qual_single_prot_seq_non_defaults')))

        for fn, obj, fps in test_data:
            defaults_fp, non_defaults_fasta_fp, non_defaults_qual_fp = fps

            # test writing with default parameters
            fh = StringIO()
            fn(obj, fh)
            obs = fh.getvalue()
            fh.close()

            with open(get_data_path(defaults_fp), 'U') as fh:
                exp = fh.read()

            self.assertEqual(obs, exp)

            # test writing with non-defaults
            fasta_fh = StringIO()
            qual_fh = StringIO()
            fn(obj, fasta_fh, id_whitespace_replacement='-',
               description_newline_replacement='_', max_width=1, qual=qual_fh)
            obs_fasta = fasta_fh.getvalue()
            obs_qual = qual_fh.getvalue()
            fasta_fh.close()
            qual_fh.close()

            with open(get_data_path(non_defaults_fasta_fp), 'U') as fh:
                exp_fasta = fh.read()
            with open(get_data_path(non_defaults_qual_fp), 'U') as fh:
                exp_qual = fh.read()

            self.assertEqual(obs_fasta, exp_fasta)
            self.assertEqual(obs_qual, exp_qual)

    def test_any_sequences_to_fasta(self):
        for fn, obj in ((_sequence_collection_to_fasta, self.seq_coll),
                        (_alignment_to_fasta, self.align)):
            # test writing with default parameters
            fh = StringIO()
            fn(obj, fh, lowercase='introns')
            obs = fh.getvalue()
            fh.close()

            with open(get_data_path('fasta_3_seqs_defaults'), 'U') as fh:
                exp = fh.read()

            self.assertEqual(obs, exp)

            # test writing with non-defaults
            fasta_fh = StringIO()
            qual_fh = StringIO()
            fn(obj, fasta_fh, id_whitespace_replacement='*',
               description_newline_replacement='+', max_width=3, qual=qual_fh,
               lowercase='introns')
            obs_fasta = fasta_fh.getvalue()
            obs_qual = qual_fh.getvalue()
            fasta_fh.close()
            qual_fh.close()

            with open(get_data_path('fasta_3_seqs_non_defaults'), 'U') as fh:
                exp_fasta = fh.read()
            with open(get_data_path('qual_3_seqs_non_defaults'), 'U') as fh:
                exp_qual = fh.read()

            self.assertEqual(obs_fasta, exp_fasta)
            self.assertEqual(obs_qual, exp_qual)


class RoundtripTests(TestCase):
    def test_roundtrip_generators(self):
        # test that fasta and qual files can be streamed into memory and back
        # out to disk using generator reader and writer
        fps = list(map(lambda e: list(map(get_data_path, e)),
                       [('empty', 'empty'),
                        ('fasta_multi_seq_roundtrip',
                         'qual_multi_seq_roundtrip')]))

        for fasta_fp, qual_fp in fps:
            with open(fasta_fp, 'U') as fh:
                exp_fasta = fh.read()
            with open(qual_fp, 'U') as fh:
                exp_qual = fh.read()

            fasta_fh = StringIO()
            qual_fh = StringIO()
            _generator_to_fasta(_fasta_to_generator(fasta_fp, qual=qual_fp),
                                fasta_fh, qual=qual_fh)
            obs_fasta = fasta_fh.getvalue()
            obs_qual = qual_fh.getvalue()
            fasta_fh.close()
            qual_fh.close()

            self.assertEqual(obs_fasta, exp_fasta)
            self.assertEqual(obs_qual, exp_qual)

    def test_roundtrip_sequence_collections_and_alignments(self):
        fps = list(map(lambda e: list(map(get_data_path, e)),
                       [('empty', 'empty'),
                        ('fasta_sequence_collection_different_type',
                         'qual_sequence_collection_different_type')]))

        for reader, writer in ((_fasta_to_sequence_collection,
                                _sequence_collection_to_fasta),
                               (_fasta_to_alignment,
                                _alignment_to_fasta)):
            for fasta_fp, qual_fp in fps:
                # read
                obj1 = reader(fasta_fp, qual=qual_fp)

                # write
                fasta_fh = StringIO()
                qual_fh = StringIO()
                writer(obj1, fasta_fh, qual=qual_fh)
                fasta_fh.seek(0)
                qual_fh.seek(0)

                # read
                obj2 = reader(fasta_fh, qual=qual_fh)
                fasta_fh.close()
                qual_fh.close()

                self.assertEqual(obj1, obj2)

    def test_roundtrip_biological_sequences(self):
        fps = list(map(lambda e: list(map(get_data_path, e)),
                       [('fasta_multi_seq_roundtrip',
                         'qual_multi_seq_roundtrip'),
                        ('fasta_sequence_collection_different_type',
                         'qual_sequence_collection_different_type')]))

        for reader, writer in ((_fasta_to_biological_sequence,
                                _biological_sequence_to_fasta),
                               (partial(_fasta_to_dna_sequence,
                                        validate=False),
                                _dna_sequence_to_fasta),
                               (partial(_fasta_to_rna_sequence,
                                        validate=False),
                                _rna_sequence_to_fasta),
                               (partial(_fasta_to_protein_sequence,
                                        validate=False),
                                _protein_sequence_to_fasta)):
            for fasta_fp, qual_fp in fps:
                # read
                obj1 = reader(fasta_fp, qual=qual_fp)

                # write
                fasta_fh = StringIO()
                qual_fh = StringIO()
                writer(obj1, fasta_fh, qual=qual_fh)
                fasta_fh.seek(0)
                qual_fh.seek(0)

                # read
                obj2 = reader(fasta_fh, qual=qual_fh)
                fasta_fh.close()
                qual_fh.close()

                self.assertEqual(obj1, obj2)


if __name__ == '__main__':
    main()<|MERGE_RESOLUTION|>--- conflicted
+++ resolved
@@ -427,17 +427,8 @@
                 obs = list(_fasta_to_generator(fasta_fp, **kwargs))
                 self.assertEqual(len(obs), len(exp))
                 for o, e in zip(obs, exp):
-<<<<<<< HEAD
-                    # ignore positional metadata by creating a copy of the
-                    # expected sequence without positional metadata
-                    # TODO use Sequence.copy and setter when copy is
-                    # implemented
-                    e = e._to(positional_metadata=e.positional_metadata.drop(
-                              'quality', 1))
-=======
                     e = e.copy()
-                    del e.positional_metadata
->>>>>>> d46c9529
+                    e.positional_metadata.drop('quality', 1, inplace=True)
                     self.assertEqual(o, e)
 
                 for qual_fp in qual_fps:
@@ -502,17 +493,12 @@
                     metadata={'id': 'seq1', 'description': 'desc1'})
 
                 obs = reader_fn(fasta_fp)
-<<<<<<< HEAD
-                self.assertEqual(
-                    obs,
-                    exp._to(positional_metadata=exp.positional_metadata.drop(
-                            'quality', 1)))
-=======
                 self.assertEqual(obs, exp)
->>>>>>> d46c9529
-
-                exp.positional_metadata = {
-                    'quality': [10, 20, 30, 10, 0, 0, 0, 88888, 1, 3456]}
+
+                exp.positional_metadata.insert(0,
+                                               'quality',
+                                               [10, 20, 30, 10, 0, 0, 0,
+                                                88888, 1, 3456])
                 qual_fps = list(map(get_data_path,
                                     ['qual_single_seq', 'qual_max_width_1']))
                 for qual_fp in qual_fps:
@@ -531,17 +517,12 @@
                     metadata={'id': 'seq1', 'description': 'desc1'})
 
                 obs = reader_fn(fasta_fp)
-<<<<<<< HEAD
-                self.assertEqual(
-                    obs,
-                    exp._to(positional_metadata=exp.positional_metadata.drop(
-                            'quality', 1)))
-=======
                 self.assertEqual(obs, exp)
->>>>>>> d46c9529
-
-                exp.positional_metadata = {
-                    'quality': [10, 20, 30, 10, 0, 0, 0, 88888, 1, 3456]}
+
+                exp.positional_metadata.insert(0,
+                                               'quality',
+                                               [10, 20, 30, 10, 0, 0, 0,
+                                                88888, 1, 3456])
                 for qual_fp in qual_fps:
                     obs = reader_fn(fasta_fp, qual=qual_fp)
                     self.assertEqual(obs, exp)
@@ -551,17 +532,12 @@
                                   metadata={'id': '', 'description': ''})
 
                 obs = reader_fn(fasta_fp, seq_num=4)
-<<<<<<< HEAD
-                self.assertEqual(
-                    obs,
-                    exp._to(positional_metadata=exp.positional_metadata.drop(
-                            'quality', 1)))
-=======
                 self.assertEqual(obs, exp)
->>>>>>> d46c9529
-
-                exp.positional_metadata = {
-                    'quality': [55, 10, 0, 999, 1, 1, 8, 775, 40, 10, 10, 0]}
+
+                exp.positional_metadata.insert(0,
+                                               'quality',
+                                               [55, 10, 0, 999, 1, 1, 8, 775,
+                                                40, 10, 10, 0])
                 for qual_fp in qual_fps:
                     obs = reader_fn(fasta_fp, seq_num=4, qual=qual_fp)
                     self.assertEqual(obs, exp)
@@ -574,17 +550,12 @@
                                   'detailed description \t\twith  new  lines'})
 
                 obs = reader_fn(fasta_fp, seq_num=6)
-<<<<<<< HEAD
-                self.assertEqual(
-                    obs,
-                    exp._to(positional_metadata=exp.positional_metadata.drop(
-                            'quality', 1)))
-=======
                 self.assertEqual(obs, exp)
->>>>>>> d46c9529
-
-                exp.positional_metadata = {
-                    'quality': [42, 42, 442, 442, 42, 42, 42, 42, 42, 43]}
+
+                exp.positional_metadata.insert(0,
+                                               'quality',
+                                               [42, 42, 442, 442, 42, 42, 42,
+                                                42, 42, 43])
                 for qual_fp in qual_fps:
                     obs = reader_fn(fasta_fp, seq_num=6, qual=qual_fp)
                     self.assertEqual(obs, exp)
@@ -622,17 +593,9 @@
 
                     self.assertEqual(len(obs), len(exp))
                     for o, e in zip(obs, exp):
-<<<<<<< HEAD
-                        self.assertEqual(
-                            o,
-                            e._to(
-                                positional_metadata=e.positional_metadata.drop(
-                                    'quality', 1)))
-=======
                         e = e.copy()
-                        del e.positional_metadata
+                        e.positional_metadata.drop('quality', 1, inplace=True)
                         self.assertEqual(o, e)
->>>>>>> d46c9529
 
                     for qual_fp in qual_fps:
                         obs = reader_fn(fasta_fp, qual=qual_fp, **kwargs)
