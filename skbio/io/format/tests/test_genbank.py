--- conflicted
+++ resolved
@@ -96,33 +96,7 @@
             'gugaaacaaagcacuauugcacuggcugucuuaccguuacuguuuaccccugugacaaaagcc',
             {'ACCESSION': 'M14399',
              'COMMENT': 'Original source text: E.coli, cDNA to mRNA.',
-<<<<<<< HEAD
              'DEFINITION': u"alkaline phosphatase signal mRNA, 5' end.",
-=======
-             'DEFINITION': "alkaline phosphatase signal mRNA, 5' end.",
-             'FEATURES': [{'db_xref': '"taxon:562"',
-                           'index_': 0,
-                           'left_partial_': False,
-                           'location': '1..63',
-                           'mol_type': '"mRNA"',
-                           'organism': '"Escherichia coli"',
-                           'rc_': False,
-                           'right_partial_': False,
-                           'type_': 'source'},
-                          {'codon_start': '1',
-                           'db_xref': [
-                               '"GI:145230"', '"taxon:562"', '"taxon:561"'],
-                           'index_': 1,
-                           'left_partial_': False,
-                           'location': '1..>63',
-                           'note': '"alkaline phosphatase signal peptide"',
-                           'protein_id': '"AAA23431.1"',
-                           'rc_': False,
-                           'right_partial_': True,
-                           'transl_table': '11',
-                           'translation': '"MKQSTIALAVLPLLFTPVTKA"',
-                           'type_': 'CDS'}],
->>>>>>> fd51de07
              'KEYWORDS': 'alkaline phosphatase; signal peptide.',
              'LOCUS': {'date': '26-APR-1993',
                        'division': 'BCT',
@@ -352,17 +326,14 @@
             'abc',
             '3-8']
         for example in examples:
-<<<<<<< HEAD
             with six.assertRaisesRegex(self, GenBankFormatError,
                                        'Could not parse location string: '
                                        '"%s"' % example):
                 _parse_interval(example, length)
-=======
             with self.assertRaisesRegex(GenBankFormatError,
                                         'Could not parse location string: '
                                         '"%s"' % example):
                 _parse_loc_str(example, length)
->>>>>>> fd51de07
 
     def test_genbank_to_generator_single(self):
         # test single record and uppercase sequence
