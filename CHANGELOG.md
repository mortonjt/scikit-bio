--- conflicted
+++ resolved
@@ -97,11 +97,8 @@
 * ``Sequence`` objects now handle slicing of empty positional metadata correctly. Any metadata that is empty will no longer be propagated by the internal ``_to`` constructor. ([#1133](https://github.com/biocore/scikit-bio/issues/1133))
 * ``DissimilarityMatrix.plot()`` no longer leaves a white border around the
   heatmap it plots (PR #1070).
-<<<<<<< HEAD
 * ``TreeNode._set_max_distance`` would fail if ties were encountered. ([#1077](https://github.com/biocore/scikit-bio/issues/1077))
-=======
 * Added missing `nose` dependency to setup.py's `install_requires`. ([#1214](https://github.com/biocore/scikit-bio/issues/1214))
->>>>>>> 76be25d7
 
 ### Deprecated functionality [stable]
 * `skbio.Sequence.copy` has been deprecated in favor of `copy.copy(seq)` and `copy.deepcopy(seq)`.
