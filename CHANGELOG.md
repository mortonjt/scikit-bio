--- conflicted
+++ resolved
@@ -19,10 +19,7 @@
 * ``DistanceMatrix`` now has a new constructor method called `from_iterable`.
 * ``Sequence`` now accepts ``lowercase`` keyword like ``DNA`` and others. Updated ``fasta``, ``fastq``, and ``qseq`` readers/writers for ``Sequence`` to reflect this.
 * The ``lowercase`` method has been moved up to ``Sequence`` meaning all sequence objects now have a ``lowercase`` method.
-<<<<<<< HEAD
-=======
 * Added phylogenetic diversity metrics, including weighted UniFrac, unweighted UniFrac, and Faith's Phylogenetic Diversity. These are accessible as ``skbio.diversity.beta.unweighted_unifrac``, ``skbio.diversity.beta.weighted_unifrac``, and ``skbio.diversity.alpha.faith_pd``, respectively.
->>>>>>> ce1d97fb
 * Added ``reverse_transcribe`` class method to ``RNA``.
 * Added `Sequence.observed_chars` property for obtaining the set of observed characters in a sequence. ([#1075](https://github.com/biocore/scikit-bio/issues/1075))
 * Added `Sequence.frequencies` method for computing character frequencies in a sequence. ([#1074](https://github.com/biocore/scikit-bio/issues/1074))
